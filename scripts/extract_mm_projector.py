import os
import argparse
import torch
import json
from collections import defaultdict


def parse_args():
    parser = argparse.ArgumentParser(description='Extract MMProjector weights')
    parser.add_argument('--model_name_or_path', type=str, help='model folder')
    parser.add_argument('--output', type=str, help='output file')
    args = parser.parse_args()
    return args


if __name__ == '__main__':
    args = parse_args()

    keys_to_match = ['mm_projector', 'embed_tokens', 'transformer.wte']
    ckpt_to_key = defaultdict(list)
    try:
        model_indices = json.load(open(os.path.join(args.model_name_or_path, 'pytorch_model.bin.index.json')))
        for k, v in model_indices['weight_map'].items():
            if any(key_match in k for key_match in keys_to_match):
                ckpt_to_key[v].append(k)
    except FileNotFoundError:
<<<<<<< HEAD
        # model checkpoint saved by DeepSpeed.
=======
        # Smaller models or model checkpoints saved by DeepSpeed.
>>>>>>> 501ebf69
        v = 'pytorch_model.bin'
        for k in torch.load(os.path.join(args.model_name_or_path, v), map_location='cpu').keys():
            if any(key_match in k for key_match in keys_to_match):
                ckpt_to_key[v].append(k)

    loaded_weights = {}

    for ckpt_name, weight_keys in ckpt_to_key.items():
        ckpt = torch.load(os.path.join(args.model_name_or_path, ckpt_name), map_location='cpu')
        for k in weight_keys:
            loaded_weights[k] = ckpt[k]

    torch.save(loaded_weights, args.output)<|MERGE_RESOLUTION|>--- conflicted
+++ resolved
@@ -24,11 +24,7 @@
             if any(key_match in k for key_match in keys_to_match):
                 ckpt_to_key[v].append(k)
     except FileNotFoundError:
-<<<<<<< HEAD
-        # model checkpoint saved by DeepSpeed.
-=======
         # Smaller models or model checkpoints saved by DeepSpeed.
->>>>>>> 501ebf69
         v = 'pytorch_model.bin'
         for k in torch.load(os.path.join(args.model_name_or_path, v), map_location='cpu').keys():
             if any(key_match in k for key_match in keys_to_match):
